/**
 * @author       Richard Davey <rich@photonstorm.com>
 * @copyright    2018 Photon Storm Ltd.
 * @license      {@link https://github.com/photonstorm/phaser/blob/master/license.txt|MIT License}
 */

var Class = require('../../utils/Class');
var CONST = require('../const');
var File = require('../File');
var FileTypesManager = require('../FileTypesManager');

/**
 * @classdesc
 * [description]
 *
 * @class TextFile
 * @extends Phaser.Loader.File
 * @memberOf Phaser.Loader.FileTypes
 * @constructor
 * @since 3.0.0
 *
 * @param {string} key - [description]
 * @param {string} url - [description]
 * @param {string} path - [description]
<<<<<<< HEAD
 * @param {Phaser.Loader.XHRSettingsConfig} xhrSettings - [description]
=======
 * @param {XHRSettingsObject} xhrSettings - [description]
>>>>>>> 90cf919b
 */
var TextFile = new Class({

    Extends: File,

    initialize:

    function TextFile (key, url, path, xhrSettings)
    {
        var fileConfig = {
            type: 'text',
            extension: 'txt',
            responseType: 'text',
            key: key,
            url: url,
            path: path,
            xhrSettings: xhrSettings
        };

        File.call(this, fileConfig);
    },

    onProcess: function (callback)
    {
        this.state = CONST.FILE_PROCESSING;

        this.data = this.xhrLoader.responseText;

        this.onComplete();

        callback(this);
    }

});

/**
 * Adds a Text file to the current load queue.
 *
 * Note: This method will only be available if the Text File type has been built into Phaser.
 *
 * The file is **not** loaded immediately after calling this method.
 * Instead, the file is added to a queue within the Loader, which is processed automatically when the Loader starts.
 *
 * @method Phaser.Loader.LoaderPlugin#text
 * @since 3.0.0
 *
 * @param {string} key - [description]
 * @param {string} url - [description]
 * @param {XHRSettingsObject} xhrSettings - [description]
 *
 * @return {Phaser.Loader.LoaderPlugin} The Loader.
 */
FileTypesManager.register('text', function (key, url, xhrSettings)
{
    if (Array.isArray(key))
    {
        for (var i = 0; i < key.length; i++)
        {
            //  If it's an array it has to be an array of Objects, so we get everything out of the 'key' object
            this.addFile(new TextFile(key[i], url, this.path, xhrSettings));
        }
    }
    else
    {
        this.addFile(new TextFile(key, url, this.path, xhrSettings));
    }

    //  For method chaining
    return this;
});

module.exports = TextFile;<|MERGE_RESOLUTION|>--- conflicted
+++ resolved
@@ -22,11 +22,7 @@
  * @param {string} key - [description]
  * @param {string} url - [description]
  * @param {string} path - [description]
-<<<<<<< HEAD
- * @param {Phaser.Loader.XHRSettingsConfig} xhrSettings - [description]
-=======
  * @param {XHRSettingsObject} xhrSettings - [description]
->>>>>>> 90cf919b
  */
 var TextFile = new Class({
 
